--- conflicted
+++ resolved
@@ -70,22 +70,16 @@
 public class ApplicationMasterTest {
   private static final String MASTER_ADDRESS = "localhost";
   private static final String TACHYON_HOME = "/tmp/tachyonhome";
-<<<<<<< HEAD
-  private static final TachyonConf mConf = new TachyonConf();
+  private static final TachyonConf CONF = new TachyonConf();
   private static final int NUM_WORKERS = 5;
-=======
-  private static final TachyonConf CONF = new TachyonConf();
-  private static final int NUM_WORKERS = 2;
->>>>>>> f47b2cb0
   private static final int MASTER_MEM_MB =
       (int) CONF.getBytes(Constants.INTEGRATION_MASTER_RESOURCE_MEM) / Constants.MB;
   private static final int MASTER_CPU = CONF.getInt(Constants.INTEGRATION_MASTER_RESOURCE_CPU);
   private static final int WORKER_MEM_MB =
       (int) CONF.getBytes(Constants.INTEGRATION_WORKER_RESOURCE_MEM) / Constants.MB;
   private static final int RAMDISK_MEM_MB =
-<<<<<<< HEAD
-      (int) mConf.getBytes(Constants.WORKER_MEMORY_SIZE) / Constants.MB;
-  private static final int WORKER_CPU = mConf.getInt(Constants.INTEGRATION_WORKER_RESOURCE_CPU);
+      (int) CONF.getBytes(Constants.WORKER_MEMORY_SIZE) / Constants.MB;
+  private static final int WORKER_CPU = CONF.getInt(Constants.INTEGRATION_WORKER_RESOURCE_CPU);
 
   private static final String EXPECTED_WORKER_COMMAND = new CommandBuilder(
       PathUtils.concatPath(TACHYON_HOME, "integration", "bin", "tachyon-worker-yarn.sh"))
@@ -100,10 +94,6 @@
       ContainerLaunchContext.newInstance(null, EXPECTED_WORKER_ENVIRONMENT,
           Lists.newArrayList(EXPECTED_WORKER_COMMAND), null, null, null);
 
-=======
-      (int) CONF.getBytes(Constants.WORKER_MEMORY_SIZE) / Constants.MB;
-  private static final int WORKER_CPU = CONF.getInt(Constants.INTEGRATION_WORKER_RESOURCE_CPU);
->>>>>>> f47b2cb0
   private ApplicationMaster mMaster;
   private ApplicationMasterPrivateAccess mPrivateAccess;
   private NMClient mNMClient;
@@ -328,28 +318,9 @@
 
     mMaster.onContainersAllocated(containers);
 
-<<<<<<< HEAD
     Mockito.verify(mNMClient).startContainer(mockContainer1, EXPECTED_WORKER_CONTEXT);
     Mockito.verify(mNMClient).startContainer(mockContainer2, EXPECTED_WORKER_CONTEXT);
     Assert.assertEquals(containers.size(), mPrivateAccess.getWorkerHosts().size());
-=======
-    String expectedCommand = new CommandBuilder(
-        PathUtils.concatPath(TACHYON_HOME, "integration", "bin", "tachyon-worker-yarn.sh"))
-            .addArg("1>" + ApplicationConstants.LOG_DIR_EXPANSION_VAR + "/stdout")
-            .addArg("2>" + ApplicationConstants.LOG_DIR_EXPANSION_VAR + "/stderr").toString();
-    Map<String, String> expectedEnvironment = Maps.newHashMap();
-    expectedEnvironment.put("TACHYON_MASTER_ADDRESS", "masterAddress");
-    expectedEnvironment.put("TACHYON_WORKER_MEMORY_SIZE",
-        Integer.toString(RAMDISK_MEM_MB) + ".00MB");
-    ContainerLaunchContext expectedContext = Records.newRecord(ContainerLaunchContext.class);
-    expectedContext.setCommands(Lists.newArrayList(expectedCommand));
-    expectedContext.setEnvironment(expectedEnvironment);
-
-    Mockito.verify(mNMClient).startContainer(mockContainer1, expectedContext);
-    Mockito.verify(mNMClient).startContainer(mockContainer2, expectedContext);
-    Assert.assertEquals(containers.size(),
-        NUM_WORKERS - mPrivateAccess.getAllWorkersAllocatedLatch().getCount());
->>>>>>> f47b2cb0
   }
 
   /**
