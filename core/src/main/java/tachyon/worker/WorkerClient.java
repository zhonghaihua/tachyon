--- conflicted
+++ resolved
@@ -33,7 +33,7 @@
 
 /**
  * The client talks to a worker server. It keeps sending keep alive message to the worker server.
- * 
+ *
  * Since WorkerService.Client is not thread safe, this class has to guarantee thread safe.
  */
 public class WorkerClient implements Closeable {
@@ -52,7 +52,7 @@
 
   /**
    * Create a WorkerClient, with a given MasterClient.
-   * 
+   *
    * @param masterClient
    * @throws IOException
    */
@@ -61,13 +61,13 @@
   }
 
   public WorkerClient(MasterClient masterClient, InetSocketAddress workerAddress) {
-    MASTER_CLIENT = masterClient;
+    mMasterClient = masterClient;
     mWorkerAddress = workerAddress;
   }
 
   /**
    * Update the latest block access time on the worker.
-   * 
+   *
    * @param blockId
    *          The id of the block
    * @throws IOException
@@ -86,7 +86,7 @@
 
   /**
    * Notify the worker that the checkpoint file of the file has been added.
-   * 
+   *
    * @param userId
    *          The user id of the client who send the notification
    * @param fileId
@@ -114,7 +114,7 @@
 
   /**
    * Notify the worker to checkpoint the file asynchronously.
-   * 
+   *
    * @param fid
    *          The id of the file
    * @return true if succeed, false otherwise
@@ -135,7 +135,7 @@
 
   /**
    * Notify the worker the block is cached.
-   * 
+   *
    * @param blockId
    *          The id of the block
    * @throws IOException
@@ -171,7 +171,7 @@
 
   /**
    * Open the connection to the worker. And start the heartbeat thread.
-   * 
+   *
    * @return true if succeed, false otherwise
    * @throws IOException
    */
@@ -180,7 +180,6 @@
       if (mWorkerAddress == null) {
         NetAddress workerNetAddress = null;
         try {
-<<<<<<< HEAD
           String localHostName;
           try {
             localHostName =
@@ -189,29 +188,8 @@
             localHostName = InetAddress.getLocalHost().getCanonicalHostName();
           }
           LOG.info("Trying to get local worker host : " + localHostName);
-          workerNetAddress = MASTER_CLIENT.user_getWorker(false, localHostName);
+          workerNetAddress = mMasterClient.user_getWorker(false, localHostName);
           mIsLocal = true;
-=======
-          localHostName =
-              NetworkUtils.resolveHostName(InetAddress.getLocalHost().getCanonicalHostName());
-        } catch (UnknownHostException e) {
-          localHostName = InetAddress.getLocalHost().getCanonicalHostName();
-        }
-        LOG.info("Trying to get local worker host : " + localHostName);
-        workerNetAddress = mMasterClient.user_getWorker(false, localHostName);
-        mIsLocal = true;
-      } catch (NoWorkerException e) {
-        LOG.info(e.getMessage());
-        workerNetAddress = null;
-      } catch (UnknownHostException e) {
-        LOG.error(e.getMessage(), e);
-        workerNetAddress = null;
-      }
-
-      if (workerNetAddress == null) {
-        try {
-          workerNetAddress = mMasterClient.user_getWorker(true, "");
->>>>>>> 6ddb230a
         } catch (NoWorkerException e) {
           LOG.info(e.getMessage());
           workerNetAddress = null;
@@ -222,7 +200,19 @@
 
         if (workerNetAddress == null) {
           try {
-            workerNetAddress = MASTER_CLIENT.user_getWorker(true, "");
+            workerNetAddress = mMasterClient.user_getWorker(true, "");
+          } catch (NoWorkerException e) {
+            LOG.info(e.getMessage());
+            workerNetAddress = null;
+          } catch (UnknownHostException e) {
+            LOG.error(e.getMessage(), e);
+            workerNetAddress = null;
+          }
+        }
+
+        if (workerNetAddress == null) {
+          try {
+            workerNetAddress = mMasterClient.user_getWorker(true, "");
           } catch (NoWorkerException e) {
             LOG.info(e.getMessage());
             workerNetAddress = null;
@@ -289,7 +279,7 @@
 
   /**
    * Get the local user temporary folder of the specified user.
-   * 
+   *
    * @return The local user temporary folder of the specified user
    * @throws IOException
    */
@@ -305,7 +295,7 @@
 
   /**
    * Get the user temporary folder in the under file system of the specified user.
-   * 
+   *
    * @return The user temporary folder in the under file system
    * @throws IOException
    */
@@ -345,7 +335,7 @@
   /**
    * Lock the block, therefore, the worker will lock evict the block from the memory untill it is
    * unlocked.
-   * 
+   *
    * @param blockId
    *          The id of the block
    * @param userId
@@ -365,7 +355,7 @@
 
   /**
    * Connect to the worker.
-   * 
+   *
    * @throws IOException
    */
   public synchronized void mustConnect() throws IOException {
@@ -380,7 +370,7 @@
 
   /**
    * Request space from the worker's memory
-   * 
+   *
    * @param userId
    *          The id of the user who send the request
    * @param requestBytes
@@ -401,7 +391,7 @@
 
   /**
    * Return the space which has been requested
-   * 
+   *
    * @param userId
    *          The id of the user who wants to return the space
    * @param returnSpaceBytes
@@ -421,7 +411,7 @@
 
   /**
    * Unlock the block
-   * 
+   *
    * @param blockId
    *          The id of the block
    * @param userId
@@ -441,7 +431,7 @@
 
   /**
    * Users' heartbeat to the Worker.
-   * 
+   *
    * @param userId
    *          The id of the user
    * @throws IOException
