/*
 * Licensed to the University of California, Berkeley under one or more contributor license
 * agreements. See the NOTICE file distributed with this work for additional information regarding
 * copyright ownership. The ASF licenses this file to You under the Apache License, Version 2.0 (the
 * "License"); you may not use this file except in compliance with the License. You may obtain a
 * copy of the License at
 *
 * http://www.apache.org/licenses/LICENSE-2.0
 *
 * Unless required by applicable law or agreed to in writing, software distributed under the License
 * is distributed on an "AS IS" BASIS, WITHOUT WARRANTIES OR CONDITIONS OF ANY KIND, either express
 * or implied. See the License for the specific language governing permissions and limitations under
 * the License.
 */

package tachyon.shell.command;

import java.io.IOException;

import tachyon.TachyonURI;
import tachyon.client.ReadType;
import tachyon.client.file.FileInStream;
import tachyon.client.file.FileSystem;
import tachyon.client.file.URIStatus;
import tachyon.client.file.options.OpenFileOptions;
import tachyon.conf.TachyonConf;
import tachyon.exception.ExceptionMessage;
import tachyon.exception.TachyonException;

/**
 * Prints the file's contents to the console.
 */
public final class CatCommand extends WithWildCardPathCommand {

  /**
   * @param conf the configuration for Tachyon
   * @param tfs the filesystem of Tachyon
   */
  public CatCommand(TachyonConf conf, FileSystem tfs) {
    super(conf, tfs);
  }

  @Override
  public String getCommandName() {
    return "cat";
  }

  @Override
  void runCommand(TachyonURI path) throws IOException {
    try {
      URIStatus status = mTfs.getStatus(path);

<<<<<<< HEAD
      if (!tFile.isFolder()) {
        InStreamOptions op = new InStreamOptions.Builder(mTachyonConf)
            .setTachyonStorageType(TachyonStorageType.NO_STORE).build();
        FileInStream is = mTfs.getInStream(fd, op);
=======
      if (!status.isFolder()) {
        OpenFileOptions options = OpenFileOptions.defaults().setReadType(ReadType.NO_CACHE);
        FileInStream is = mTfs.openFile(path, options);
>>>>>>> 292a0fab
        byte[] buf = new byte[512];
        try {
          int read = is.read(buf);
          while (read != -1) {
            System.out.write(buf, 0, read);
            read = is.read(buf);
          }
        } finally {
          is.close();
        }
      } else {
        throw new IOException(ExceptionMessage.PATH_MUST_BE_FILE.getMessage(path));
      }
    } catch (TachyonException e) {
      throw new IOException(e.getMessage());
    }
  }

  @Override
  public String getUsage() {
    return "cat <path>";
  }

  @Override
  public String getDescription() {
    return "Prints the file's contents to the console.";
  }
}<|MERGE_RESOLUTION|>--- conflicted
+++ resolved
@@ -50,16 +50,9 @@
     try {
       URIStatus status = mTfs.getStatus(path);
 
-<<<<<<< HEAD
-      if (!tFile.isFolder()) {
-        InStreamOptions op = new InStreamOptions.Builder(mTachyonConf)
-            .setTachyonStorageType(TachyonStorageType.NO_STORE).build();
-        FileInStream is = mTfs.getInStream(fd, op);
-=======
       if (!status.isFolder()) {
         OpenFileOptions options = OpenFileOptions.defaults().setReadType(ReadType.NO_CACHE);
         FileInStream is = mTfs.openFile(path, options);
->>>>>>> 292a0fab
         byte[] buf = new byte[512];
         try {
           int read = is.read(buf);
