/*
 * Licensed to the University of California, Berkeley under one or more contributor license
 * agreements. See the NOTICE file distributed with this work for additional information regarding
 * copyright ownership. The ASF licenses this file to You under the Apache License, Version 2.0 (the
 * "License"); you may not use this file except in compliance with the License. You may obtain a
 * copy of the License at
 *
 * http://www.apache.org/licenses/LICENSE-2.0
 *
 * Unless required by applicable law or agreed to in writing, software distributed under the License
 * is distributed on an "AS IS" BASIS, WITHOUT WARRANTIES OR CONDITIONS OF ANY KIND, either express
 * or implied. See the License for the specific language governing permissions and limitations under
 * the License.
 */

package tachyon.shell;

import java.io.File;
import java.io.IOException;
import java.util.ArrayList;
import java.util.Collections;
import java.util.Comparator;
import java.util.List;

import org.apache.commons.io.FileUtils;
import org.junit.After;
import org.junit.Assert;
import org.junit.Before;
import org.junit.Test;

import tachyon.Constants;
import tachyon.TachyonURI;
import tachyon.client.next.CacheType;
import tachyon.client.next.TachyonFSTestUtils;
import tachyon.client.next.UnderStorageType;
import tachyon.client.next.file.TachyonFileSystem;
import tachyon.conf.TachyonConf;
import tachyon.master.LocalTachyonCluster;

/**
 * Unit tests on tachyon.command.Utils.
 *
 * Note that the test case for validatePath() is already covered in getFilePath. Hence only
 * getFilePathTest is specified.
 */
public class TFsShellUtilsTest {
  private static final int SIZE_BYTES = Constants.MB * 10;
  private LocalTachyonCluster mLocalTachyonCluster = null;
  private TachyonFileSystem mTfs = null;

  @After
  public final void after() throws Exception {
    mLocalTachyonCluster.stop();
  }

  @Before
  public final void before() throws Exception {
    mLocalTachyonCluster = new LocalTachyonCluster(SIZE_BYTES, 1000, Constants.GB);
    mLocalTachyonCluster.start();
    mTfs = mLocalTachyonCluster.getClient();
  }

  @Test
  public void getFilePathTest() throws IOException {
    String[] paths = new String[] {Constants.HEADER + "localhost:19998/dir",
        Constants.HEADER_FT + "localhost:19998/dir", "/dir", "dir"};
    String expected = "/dir";
    for (String path : paths) {
      String result = TFsShellUtils.getFilePath(path, new TachyonConf());
      Assert.assertEquals(expected, result);
    }
  }

  public enum FsType {
    TFS, LOCAL
  }

  public static Comparator<File> createFilePathComparator() {
    return new Comparator<File>() {
      public int compare(File file1, File file2) {
        // ascending order
        return file1.getAbsoluteFile().compareTo(file2.getAbsoluteFile());
      }
    };
  }

  public static Comparator<TachyonURI> createTachyonURIComparator() {
    return new Comparator<TachyonURI>() {
      public int compare(TachyonURI tUri1, TachyonURI tUri2) {
        // ascending order
        return tUri1.getPath().compareTo(tUri2.getPath());
      }
    };
  }
  
  public String resetTachyonFileHierarchy(WriteType writeType) throws IOException {
    return resetTachyonFileHierarchy(mTfs, writeType);
  }
  
  public static String resetTachyonFileHierarchy(TachyonFS tfs, WriteType writeType) 
      throws IOException {
    /**
     * Generate such local structure /testWildCards ├── foo | ├── foobar1 | └── foobar2 ├── bar |
     * └── foobar3 └── foobar4
     */
<<<<<<< HEAD
    mTfs.delete(mTfs.open(new TachyonURI("/testWildCards")));
    mTfs.mkdirs(new TachyonURI("/testWildCards"));
    mTfs.mkdirs(new TachyonURI("/testWildCards/foo"));
    mTfs.mkdirs(new TachyonURI("/testWildCards/bar"));

    TachyonFSTestUtils.createByteFile(mTfs, "/testWildCards/foo/foobar1", CacheType.CACHE,
        UnderStorageType.NO_PERSIST, 10);
    TachyonFSTestUtils.createByteFile(mTfs, "/testWildCards/foo/foobar2", CacheType.CACHE,
        UnderStorageType.NO_PERSIST, 20);
    TachyonFSTestUtils.createByteFile(mTfs, "/testWildCards/bar/foobar3", CacheType.CACHE,
        UnderStorageType.NO_PERSIST, 30);
    TachyonFSTestUtils.createByteFile(mTfs, "/testWildCards/foobar4", CacheType.CACHE,
        UnderStorageType.NO_PERSIST, 40);

=======
    tfs.delete(new TachyonURI("/testWildCards"), true);
    tfs.mkdir(new TachyonURI("/testWildCards"));
    tfs.mkdir(new TachyonURI("/testWildCards/foo"));
    tfs.mkdir(new TachyonURI("/testWildCards/bar"));
    
    TachyonFSTestUtils.createByteFile(tfs, "/testWildCards/foo/foobar1", writeType, 10);
    TachyonFSTestUtils.createByteFile(tfs, "/testWildCards/foo/foobar2", writeType, 20);
    TachyonFSTestUtils.createByteFile(tfs, "/testWildCards/bar/foobar3", writeType, 30);
    TachyonFSTestUtils.createByteFile(tfs, "/testWildCards/foobar4", writeType, 40);
    
>>>>>>> 22c9e548
    return "/testWildCards";
  }

  public String resetLocalFileHierarchy() throws IOException {
    return resetLocalFileHierarchy(mLocalTachyonCluster);
  }
  
  public static String resetLocalFileHierarchy(LocalTachyonCluster localTachyonCluster) 
      throws IOException {
    /**
     * Generate such local structure /testWildCards ├── foo | ├── foobar1 | └── foobar2 ├── bar |
     * └── foobar3 └── foobar4
     */
    FileUtils.deleteDirectory(new File(localTachyonCluster.getTachyonHome() + "/testWildCards"));
    new File(localTachyonCluster.getTachyonHome() + "/testWildCards").mkdir();
    new File(localTachyonCluster.getTachyonHome() + "/testWildCards/foo").mkdir();
    new File(localTachyonCluster.getTachyonHome() + "/testWildCards/bar").mkdir();
    
    new File(localTachyonCluster.getTachyonHome() + "/testWildCards/foo/foobar1").createNewFile();
    new File(localTachyonCluster.getTachyonHome() + "/testWildCards/foo/foobar2").createNewFile();
    new File(localTachyonCluster.getTachyonHome() + "/testWildCards/bar/foobar3").createNewFile();
    new File(localTachyonCluster.getTachyonHome() + "/testWildCards/foobar4").createNewFile();
    
    return localTachyonCluster.getTachyonHome() + "/testWildCards";
  }

  public List<String> getPaths(String path, FsType fsType) throws IOException {
    List<String> ret = null;
    if (fsType == FsType.TFS) {
      List<TachyonURI> tPaths = TFsShellUtils.getTachyonURIs(mTfs, new TachyonURI(path));
      ret = new ArrayList<String>(tPaths.size());
      for (TachyonURI tPath : tPaths) {
        ret.add(tPath.getPath());
      }
    } else if (fsType == FsType.LOCAL) {
      List<File> tPaths = TFsShellUtils.getFiles(path);
      ret = new ArrayList<String>(tPaths.size());
      for (File tPath : tPaths) {
        ret.add(tPath.getPath());
      }
    }
    Collections.sort(ret);
    return ret;
  }

  public String resetFsHierarchy(FsType fsType) throws IOException {
    if (fsType == FsType.TFS) {
      return resetTachyonFileHierarchy(WriteType.MUST_CACHE);
    } else if (fsType == FsType.LOCAL) {
      return resetLocalFileHierarchy();
    } else {
      return null;
    }
  }

  @Test
  public void getPathTest() throws IOException {
    for (FsType fsType : FsType.values()) {
      String rootDir = resetFsHierarchy(fsType);

      List<String> tl1 = getPaths(rootDir + "/foo", fsType);
      Assert.assertEquals(tl1.size(), 1);
      Assert.assertEquals(tl1.get(0), rootDir + "/foo");

      // Trailing slash
      List<String> tl2 = getPaths(rootDir + "/foo/", fsType);
      Assert.assertEquals(tl2.size(), 1);
      Assert.assertEquals(tl2.get(0), rootDir + "/foo");

      // Wildcard
      List<String> tl3 = getPaths(rootDir + "/foo/*", fsType);
      Assert.assertEquals(tl3.size(), 2);
      Assert.assertEquals(tl3.get(0), rootDir + "/foo/foobar1");
      Assert.assertEquals(tl3.get(1), rootDir + "/foo/foobar2");

      // Trailing slash + wildcard
      List<String> tl4 = getPaths(rootDir + "/foo/*/", fsType);
      Assert.assertEquals(tl4.size(), 2);
      Assert.assertEquals(tl4.get(0), rootDir + "/foo/foobar1");
      Assert.assertEquals(tl4.get(1), rootDir + "/foo/foobar2");

      // Multiple wildcards
      List<String> tl5 = getPaths(rootDir + "/*/foo*", fsType);
      Assert.assertEquals(tl5.size(), 3);
      Assert.assertEquals(tl5.get(0), rootDir + "/bar/foobar3");
      Assert.assertEquals(tl5.get(1), rootDir + "/foo/foobar1");
      Assert.assertEquals(tl5.get(2), rootDir + "/foo/foobar2");
    }
  }

  @Test
  public void matchTest() {
    Assert.assertEquals(TFsShellUtils.match("/a/b/c", "/a/*"), true);
    Assert.assertEquals(TFsShellUtils.match("/a/b/c", "/a/*/"), true);
    Assert.assertEquals(TFsShellUtils.match("/a/b/c", "/a/*/c"), true);
    Assert.assertEquals(TFsShellUtils.match("/a/b/c", "/a/*/*"), true);
    Assert.assertEquals(TFsShellUtils.match("/a/b/c", "/a/*/*/"), true);
    Assert.assertEquals(TFsShellUtils.match("/a/b/c/", "/a/*/*/"), true);
    Assert.assertEquals(TFsShellUtils.match("/a/b/c/", "/a/*/*"), true);

    Assert.assertEquals(TFsShellUtils.match("/foo/bar/foobar/", "/foo*/*"), true);
    Assert.assertEquals(TFsShellUtils.match("/foo/bar/foobar/", "/*/*/foobar"), true);

    Assert.assertEquals(TFsShellUtils.match("/a/b/c/", "/b/*"), false);
    Assert.assertEquals(TFsShellUtils.match("/", "/*/*"), false);

    Assert.assertEquals(TFsShellUtils.match("/a/b/c", "*"), true);
    Assert.assertEquals(TFsShellUtils.match("/", "/*"), true);
  }
}<|MERGE_RESOLUTION|>--- conflicted
+++ resolved
@@ -30,6 +30,7 @@
 
 import tachyon.Constants;
 import tachyon.TachyonURI;
+import tachyon.client.WriteType;
 import tachyon.client.next.CacheType;
 import tachyon.client.next.TachyonFSTestUtils;
 import tachyon.client.next.UnderStorageType;
@@ -92,52 +93,38 @@
       }
     };
   }
-  
+
   public String resetTachyonFileHierarchy(WriteType writeType) throws IOException {
     return resetTachyonFileHierarchy(mTfs, writeType);
   }
-  
-  public static String resetTachyonFileHierarchy(TachyonFS tfs, WriteType writeType) 
+
+  public static String resetTachyonFileHierarchy(TachyonFileSystem tfs, WriteType writeType)
       throws IOException {
     /**
      * Generate such local structure /testWildCards ├── foo | ├── foobar1 | └── foobar2 ├── bar |
      * └── foobar3 └── foobar4
      */
-<<<<<<< HEAD
-    mTfs.delete(mTfs.open(new TachyonURI("/testWildCards")));
-    mTfs.mkdirs(new TachyonURI("/testWildCards"));
-    mTfs.mkdirs(new TachyonURI("/testWildCards/foo"));
-    mTfs.mkdirs(new TachyonURI("/testWildCards/bar"));
-
-    TachyonFSTestUtils.createByteFile(mTfs, "/testWildCards/foo/foobar1", CacheType.CACHE,
+    tfs.delete(tfs.open(new TachyonURI("/testWildCards")));
+    tfs.mkdirs(new TachyonURI("/testWildCards"));
+    tfs.mkdirs(new TachyonURI("/testWildCards/foo"));
+    tfs.mkdirs(new TachyonURI("/testWildCards/bar"));
+
+    TachyonFSTestUtils.createByteFile(tfs, "/testWildCards/foo/foobar1", CacheType.CACHE,
         UnderStorageType.NO_PERSIST, 10);
-    TachyonFSTestUtils.createByteFile(mTfs, "/testWildCards/foo/foobar2", CacheType.CACHE,
+    TachyonFSTestUtils.createByteFile(tfs, "/testWildCards/foo/foobar2", CacheType.CACHE,
         UnderStorageType.NO_PERSIST, 20);
-    TachyonFSTestUtils.createByteFile(mTfs, "/testWildCards/bar/foobar3", CacheType.CACHE,
+    TachyonFSTestUtils.createByteFile(tfs, "/testWildCards/bar/foobar3", CacheType.CACHE,
         UnderStorageType.NO_PERSIST, 30);
-    TachyonFSTestUtils.createByteFile(mTfs, "/testWildCards/foobar4", CacheType.CACHE,
+    TachyonFSTestUtils.createByteFile(tfs, "/testWildCards/foobar4", CacheType.CACHE,
         UnderStorageType.NO_PERSIST, 40);
-
-=======
-    tfs.delete(new TachyonURI("/testWildCards"), true);
-    tfs.mkdir(new TachyonURI("/testWildCards"));
-    tfs.mkdir(new TachyonURI("/testWildCards/foo"));
-    tfs.mkdir(new TachyonURI("/testWildCards/bar"));
-    
-    TachyonFSTestUtils.createByteFile(tfs, "/testWildCards/foo/foobar1", writeType, 10);
-    TachyonFSTestUtils.createByteFile(tfs, "/testWildCards/foo/foobar2", writeType, 20);
-    TachyonFSTestUtils.createByteFile(tfs, "/testWildCards/bar/foobar3", writeType, 30);
-    TachyonFSTestUtils.createByteFile(tfs, "/testWildCards/foobar4", writeType, 40);
-    
->>>>>>> 22c9e548
     return "/testWildCards";
   }
 
   public String resetLocalFileHierarchy() throws IOException {
     return resetLocalFileHierarchy(mLocalTachyonCluster);
   }
-  
-  public static String resetLocalFileHierarchy(LocalTachyonCluster localTachyonCluster) 
+
+  public static String resetLocalFileHierarchy(LocalTachyonCluster localTachyonCluster)
       throws IOException {
     /**
      * Generate such local structure /testWildCards ├── foo | ├── foobar1 | └── foobar2 ├── bar |
@@ -147,12 +134,12 @@
     new File(localTachyonCluster.getTachyonHome() + "/testWildCards").mkdir();
     new File(localTachyonCluster.getTachyonHome() + "/testWildCards/foo").mkdir();
     new File(localTachyonCluster.getTachyonHome() + "/testWildCards/bar").mkdir();
-    
+
     new File(localTachyonCluster.getTachyonHome() + "/testWildCards/foo/foobar1").createNewFile();
     new File(localTachyonCluster.getTachyonHome() + "/testWildCards/foo/foobar2").createNewFile();
     new File(localTachyonCluster.getTachyonHome() + "/testWildCards/bar/foobar3").createNewFile();
     new File(localTachyonCluster.getTachyonHome() + "/testWildCards/foobar4").createNewFile();
-    
+
     return localTachyonCluster.getTachyonHome() + "/testWildCards";
   }
 
