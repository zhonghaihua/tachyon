---
layout: global
title: Running Tachyon on EC2
nickname: Tachyon on EC2
group: User Guide
priority: 3
---

Tachyon can be deployed on Amazon EC2 using the
[Vagrant scripts](https://github.com/amplab/tachyon/tree/master/deploy/vagrant) that come with
Tachyon. The scripts let you create, configure, and destroy clusters that come automatically
configured with HDFS.

# Prerequisites

**Install Vagrant and the AWS plugins**

Download [Vagrant](https://www.vagrantup.com/downloads.html)

Install AWS Vagrant plugin:

{% include Running-Tachyon-on-EC2/install-aws-vagrant-plugin.md %}

**Install Tachyon**

Download Tachyon to your local machine, and unzip it:

{% include Running-Tachyon-on-EC2/download-tachyon.md %}

**Install python library dependencies**

Install [python>=2.7](https://www.python.org/), not python3.

Under `deploy/vagrant` directory in your home directory, run:

{% include Running-Tachyon-on-EC2/install-vagrant.md %}

Alternatively, you can manually install [pip](https://pip.pypa.io/en/latest/installing/), and then
in `deploy/vagrant` run:

{% include Running-Tachyon-on-EC2/install-pip.md %}

# Launch a Cluster

To run a Tachyon cluster on EC2, first sign up for an Amazon EC2 account
on the [Amazon Web Services site](http://aws.amazon.com/).

If you are not familiar with Amazon EC2, you can read [this tutorial](http://docs.aws.amazon.com/AWSEC2/latest/UserGuide/EC2_GetStarted.html) first.

Then create [access keys](https://aws.amazon.com/developers/access-keys/) and set shell environment
variables `AWS_ACCESS_KEY_ID` and `AWS_SECRET_ACCESS_KEY` by:

{% include Running-Tachyon-on-EC2/access-key.md %}

Next generate your EC2
[Key Pairs](http://docs.aws.amazon.com/AWSEC2/latest/UserGuide/ec2-key-pairs.html). Make sure to set
the permissions of your private key file that only you can read it:

{% include Running-Tachyon-on-EC2/generate-key-pair.md %}

Copy `deploy/vagrant/conf/ec2.yml.template` to `deploy/vagrant/conf/ec2.yml` by:

{% include Running-Tachyon-on-EC2/copy-ec2.md %}

In the configuration file `deploy/vagrant/conf/ec2.yml`, set the value of `Keypair` to your keypair
name and `Key_Path` to the path to the pem key.

By default, the Vagrant script creates a
[Security Group](http://docs.aws.amazon.com/AWSEC2/latest/UserGuide/using-network-security.html)
named *tachyon-vagrant-test* at
[Region(**us-east-1**) and Availability Zone(**us-east-1a**)](http://docs.aws.amazon.com/AWSEC2/latest/UserGuide/using-regions-availability-zones.html).
The security group will be set up automatically in the region with all inbound/outbound network
traffic opened. You can change the *security group*, *region* and *availability zone* in `ec2.yml`. Sometimes the default zone can be unavailable.
Note: the keypair is associated with a specific region. For example, if you created a keypair in us-east-1, the keypair is invalid in other regions (like us-west-1).  If you ran into permission/connection errors, please first check the region/zone.

**Spot instances**

Using spot instances is a way to reduce EC2 cost. Spot instances are non-guaranteed instances which are priced with bidding.
Note that spot instances may be taken away from you if someone bids more, and there are no more spot instances available.
However, for short-term testing, spot instances are very appropriate, because it is rare that spot instances are taken from you.

By default, the deploy scripts DO NOT use spot instances. Therefore, you have to enable deploy scripts to use spot instances.

In order to enable spot instances, you have to modify the file: `deploy/vagrant/conf/ec2.yml`:

    Spot_Price: “X.XX”
<<<<<<< HEAD
=======

For AWS EC2, the default underfs is S3. For other providers, it is hadoop2. You can config the ufs type in `deploy/vagrant/conf/ufs.yml`.
The following example uses hadoop2 as under filesystem.
>>>>>>> 02fe3627

Now you can launch the Tachyon cluster with Hadoop2.4.1 as under filesystem in us-east-1a by running
the script under `deploy/vagrant`:

{% include Running-Tachyon-on-EC2/launch-cluster.md %}

Each node of the cluster runs a Tachyon worker, and the `TachyonMaster` runs the Tachyon master.

# Access the cluster

**Access through Web UI**

After the command `./create <number of machines> aws` succeeds, you can see two green lines like
below shown at the end of the shell output:

{% include Running-Tachyon-on-EC2/shell-output.md %}

Default port for Tachyon Web UI is **19999**.

Default port for Hadoop Web UI is **50070**.

Visit `http://{MASTER_IP}:{PORT}` in the browser to access the Web UIs.

You can also monitor the instances state through
[AWS web console](https://console.aws.amazon.com/console).
Make sure that you are in the console for the region where you started the cluster.

Here are some scenarios when you may want to check the console:
 - When the cluster creation fails, check EC2 instances status/logs.
 - After the cluster is destroyed, confirm EC2 instances are terminated.
 - When you no longer need the cluster, make sure EC2 instances are NOT costing you extra money.

**Access with ssh**

The nodes set up are named to `TachyonMaster`, `TachyonWorker1`, `TachyonWorker2` and so on.

To ssh into a node, run:

{% include Running-Tachyon-on-EC2/ssh.md %}

For example, you can ssh into `TachyonMaster` with:

{% include Running-Tachyon-on-EC2/ssh-TachyonMaster.md %}

All software is installed under the root directory, e.g. Tachyon is installed in `/tachyon`,
and Hadoop is installed in `/hadoop`.

On the `TachyonMaster` node, you can run tests against Tachyon to check its health:

{% include Running-Tachyon-on-EC2/runTests.md %}

After the tests finish, visit Tachyon web UI at `http://{MASTER_IP}:19999` again. Click `Browse
File System` in the navigation bar, and you should see the files written to Tachyon by the above
tests.

From a node in the cluster, you can ssh to other nodes in the cluster without password with:

{% include Running-Tachyon-on-EC2/ssh-other-node.md %}

# Destroy the cluster

Under `deploy/vagrant` directory, you can run:

{% include Running-Tachyon-on-EC2/destroy.md %}

to destroy the cluster that you created. Only one cluster can be created at a time. After the
command succeeds, the EC2 instances are terminated.<|MERGE_RESOLUTION|>--- conflicted
+++ resolved
@@ -84,12 +84,9 @@
 In order to enable spot instances, you have to modify the file: `deploy/vagrant/conf/ec2.yml`:
 
     Spot_Price: “X.XX”
-<<<<<<< HEAD
-=======
 
 For AWS EC2, the default underfs is S3. For other providers, it is hadoop2. You can config the ufs type in `deploy/vagrant/conf/ufs.yml`.
 The following example uses hadoop2 as under filesystem.
->>>>>>> 02fe3627
 
 Now you can launch the Tachyon cluster with Hadoop2.4.1 as under filesystem in us-east-1a by running
 the script under `deploy/vagrant`:
