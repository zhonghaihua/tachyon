--- conflicted
+++ resolved
@@ -53,13 +53,8 @@
   boolean delete(int fileId, TachyonURI path, boolean recursive) throws IOException;
 
   /**
-<<<<<<< HEAD
    * Gets the FileInfo object that represents the fileId, or the path if fileId is -1.
    * 
-=======
-   * Gets the ClientFileInfo object that represents the fileId, or the path if fileId is -1.
-   *
->>>>>>> 1849fdf5
    * @param fileId the file id of the file or folder.
    * @param path the path of the file or folder. valid iff fileId is -1.
    * @return the FileInfo of the file or folder, null if the file or folder does not exist.
@@ -72,13 +67,8 @@
 
   /**
    * If the <code>path</code> is a directory, return all the direct entries in it. If the
-<<<<<<< HEAD
    * <code>path</code> is a file, return its FileInfo.
    * 
-=======
-   * <code>path</code> is a file, return its ClientFileInfo.
-   *
->>>>>>> 1849fdf5
    * @param path the target directory/file path
    * @return A list of FileInfo, null if the file or folder does not exist.
    * @throws IOException
