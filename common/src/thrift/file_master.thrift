--- conflicted
+++ resolved
@@ -138,17 +138,7 @@
     throws (1: exception.TachyonTException e)
 
   /*
-<<<<<<< HEAD
-   * Reports file as lost.
-   */
-  void reportLostFile(1: i64 fileId)
-    throws (1: exception.TachyonTException e)
-
-  /*
    * Sets file state.
-=======
-   * Sets the pinned flag for a file.
->>>>>>> dc92b770
    */
   void setState(1: i64 fileId, 2: SetStateTOptions options)
 
