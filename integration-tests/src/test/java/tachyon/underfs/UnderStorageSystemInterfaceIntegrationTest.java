--- conflicted
+++ resolved
@@ -274,16 +274,12 @@
    * @throws IOException if a non-Tachyon exception occurs
    */
   @Test
-<<<<<<< HEAD
-  public void testMkdirs() throws IOException {
+  public void mkdirsTest() throws IOException {
     // make sure the underfs address dir exists already
     mUfs.mkdirs(mUnderfsAddress, true);
     // empty lsr should be empty
     Assert.assertEquals(0, mUfs.listRecursive(mUnderfsAddress).length);
 
-=======
-  public void mkdirsTest() throws IOException {
->>>>>>> b0dfffa2
     String testDirTop = PathUtils.concatPath(mUnderfsAddress, "testDirTop");
     String testDir1 = PathUtils.concatPath(mUnderfsAddress, "1");
     String testDir2 = PathUtils.concatPath(testDir1, "2");
