--- conflicted
+++ resolved
@@ -38,30 +38,17 @@
     Assert.assertNotNull(status);
     Assert
         .assertEquals(getCommandOutput(new String[] {"mkdir", qualifiedPath}), mOutput.toString());
-<<<<<<< HEAD
-    Assert.assertTrue(fileInfo.isFolder());
-=======
     Assert.assertTrue(status.isFolder());
->>>>>>> 292a0fab
   }
 
   @Test
   public void mkdirComplexPathTest() throws IOException, TachyonException {
     mFsShell.run("mkdir", "/Complex!@#$%^&*()-_=+[]{};\"'<>,.?/File");
-<<<<<<< HEAD
-    TachyonFile tFile = mTfs.open(new TachyonURI("/Complex!@#$%^&*()-_=+[]{};\"'<>,.?/File"));
-    FileInfo fileInfo = mTfs.getInfo(tFile);
-    Assert.assertNotNull(fileInfo);
-    Assert.assertEquals(getCommandOutput(new String[] {"mkdir",
-        "/Complex!@#$%^&*()-_=+[]{};\"'<>," + ".?/File"}), mOutput.toString());
-    Assert.assertTrue(fileInfo.isFolder());
-=======
     URIStatus status = mTfs.getStatus(new TachyonURI("/Complex!@#$%^&*()-_=+[]{};\"'<>,.?/File"));
     Assert.assertNotNull(status);
     Assert.assertEquals(getCommandOutput(new String[]{"mkdir", "/Complex!@#$%^&*()-_=+[]{};\"'<>,"
         + ".?/File"}), mOutput.toString());
     Assert.assertTrue(status.isFolder());
->>>>>>> 292a0fab
   }
 
   @Test
@@ -82,22 +69,6 @@
     String path3 = "/testDir2/testDir2.1";
     Assert.assertEquals(0, mFsShell.run("mkdir", path1, path2, path3));
 
-<<<<<<< HEAD
-    TachyonFile tFile = mTfs.open(new TachyonURI(path1));
-    FileInfo fileInfo = mTfs.getInfo(tFile);
-    Assert.assertNotNull(fileInfo);
-    Assert.assertTrue(fileInfo.isFolder());
-
-    tFile = mTfs.open(new TachyonURI(path2));
-    fileInfo = mTfs.getInfo(tFile);
-    Assert.assertNotNull(fileInfo);
-    Assert.assertTrue(fileInfo.isFolder());
-
-    tFile = mTfs.open(new TachyonURI(path3));
-    fileInfo = mTfs.getInfo(tFile);
-    Assert.assertNotNull(fileInfo);
-    Assert.assertTrue(fileInfo.isFolder());
-=======
     URIStatus status = mTfs.getStatus(new TachyonURI(path1));
     Assert.assertNotNull(status);
     Assert.assertTrue(status.isFolder());
@@ -109,7 +80,6 @@
     status = mTfs.getStatus(new TachyonURI(path3));
     Assert.assertNotNull(status);
     Assert.assertTrue(status.isFolder());
->>>>>>> 292a0fab
 
   }
 
@@ -120,10 +90,6 @@
     Assert.assertNotNull(status);
     Assert.assertEquals(getCommandOutput(new String[]{"mkdir", "/root/testFile1"}),
         mOutput.toString());
-<<<<<<< HEAD
-    Assert.assertTrue(fileInfo.isFolder());
-=======
     Assert.assertTrue(status.isFolder());
->>>>>>> 292a0fab
   }
 }